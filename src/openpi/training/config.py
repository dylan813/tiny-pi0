--- conflicted
+++ resolved
@@ -554,11 +554,6 @@
     ),
     TrainConfig(
         name="pi0_fast_libero_low_mem_finetune",
-<<<<<<< HEAD
-=======
-        # Here is an example of loading a pi0-FAST model for LoRA finetuning.
-        # For setting action_dim, action_horizon, and max_token_len, see the comments above.
->>>>>>> 581e07d7
         model=pi0_fast.Pi0FASTConfig(
             action_dim=7, action_horizon=10, max_token_len=180, paligemma_variant="gemma_2b_lora"
         ),
@@ -570,13 +565,7 @@
             ),
         ),
         weight_loader=weight_loaders.CheckpointWeightLoader("s3://openpi-assets/checkpoints/pi0_fast_base/params"),
-<<<<<<< HEAD
         num_train_steps=20_050,
-=======
-        num_train_steps=30_000,
-        # Again, make sure to match the model config above when extracting the freeze filter
-        # that specifies which parameters should be frozen during LoRA finetuning.
->>>>>>> 581e07d7
         freeze_filter=pi0_fast.Pi0FASTConfig(
             action_dim=7, action_horizon=10, max_token_len=180, paligemma_variant="gemma_2b_lora"
         ).get_freeze_filter(),
